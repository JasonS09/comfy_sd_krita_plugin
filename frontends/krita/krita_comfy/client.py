import json
import socket
import uuid
import re
from math import ceil
from random import randint
from typing import Any
from urllib.error import URLError
from urllib.parse import urljoin, urlparse, urlencode
from urllib.request import Request, urlopen

from krita import (
    Qt,
    QImage,
    QObject,
    QThread,
    pyqtSignal,
    QTimer
)

from .config import Config
from .defaults import (
    ERR_BAD_URL,
    ERR_NO_CONNECTION,
    LONG_TIMEOUT,
    ROUTE_PREFIX,
    SHORT_TIMEOUT,
    STATE_DONE,
    STATE_READY,
    STATE_URLERROR,
    THREADED,
    DEFAULT_NODE_IDS,
    PRUNED_DATA,
    SELECTED_IMAGE,
    CURRENT_LAYER_AS_MASK,
    LAST_LOADED_LORA,
    PROMPT,
    NEGATIVE_PROMPT
)
from .utils import (
    bytewise_xor,
    img_to_b64,
    calculate_resized_image_dimensions
)

# NOTE: backend queues up responses, so no explicit need to block multiple requests
# except to prevent user from spamming themselves

# TODO: tab showing all queued up requests (local plugin instance only)


def get_url(cfg: Config, route: str = ..., prefix: str = ROUTE_PREFIX):
    base = cfg("base_url", str)
    if not urlparse(base).scheme in {"http", "https"}:
        return None
    url = urljoin(base, prefix)
    if route is not ...:
        url = urljoin(url, route)
    # print("url:", url)
    return url

# krita doesn't reexport QtNetwork


class AsyncRequest(QObject):
    timeout = None
    finished = pyqtSignal()
    result = pyqtSignal(object)
    error = pyqtSignal(Exception)

    def __init__(
        self,
        base_url: str,
        data: Any = None,
        timeout: int = ...,
        method: str = ...,
        headers: dict = ...,
        key: str = None,
    ):
        """Create an AsyncRequest object.

        By default, AsyncRequest has no timeout, will infer whether it is "POST"
        or "GET" based on the presence of `data` and uses JSON to transmit. It
        also assumes the response is JSON.

        Args:
            url (str): URL to request from.
            data (Any, optional): Payload to send. Defaults to None.
            timeout (int, optional): Timeout for request. Defaults to `...`.
            method (str, optional): Which HTTP method to use. Defaults to `...`.
            key (Union[str, None], Optional): Key to use for encryption/decryption. Defaults to None.
            headers (dict, optional): dictionary of headers to send to request.
            is_upload: if set to true, request will be sent as multipart/form-data type.
        """
        super(AsyncRequest, self).__init__()
        self.url = base_url
        self.data = data
        self.headers = {} if headers is ... else headers

        self.key = None
        if isinstance(key, str) and key.strip() != "":
            self.key = key.strip().encode("utf-8")

        if self.key is not None:
            self.headers["X-Encrypted-Body"] = "XOR"
        if timeout is not ...:
            self.timeout = timeout
        if method is ...:
            self.method = "GET" if data is None else "POST"
        else:
            self.method = method
        if method == "POST":
            self.data = None if data is None else json.dumps(
                data).encode("utf-8")

            if self.data is not None and self.key is not None:
                # print(f"Encrypting with ${self.key}:\n{self.data}")
                self.data = bytewise_xor(self.data, self.key)
                # print(f"Encrypt Result:\n{self.data}")
                self.headers["Content-Type"] = "application/json"
                self.headers["Content-Length"] = str(len(self.data))
        #self.headers["accept"] = "text/html,application/xhtml+xml,application/xml;q=0.9,image/webp,image/apng,*/*;q=0.8,application/signed-exchange;v=b3;q=0.7"
    def run(self):
        try:
            url = self.url
            if self.method == "GET":
                url = url if self.data is None else f"{self.url}?{urlencode(self.data)}"
            req = Request(url, headers=self.headers, method=self.method)
            with urlopen(req, self.data if self.method == "POST" else None, self.timeout) as res:
                data = res.read()
                enc_type = res.getheader("X-Encrypted-Body", None)
                assert enc_type in {"XOR", None}, "Unknown server encryption!"
                if enc_type == "XOR":
                    assert self.key, f"Key needed to decrypt server response!"
                    print(f"Decrypting with ${self.key}:\n{data}")
                    data = bytewise_xor(data, self.key)
                self.result.emit(json.loads(data))
        except ValueError as e:
            self.result.emit(data)
        except Exception as e:
            self.error.emit(e)
            return
        finally:
            self.finished.emit()

    @classmethod
    def request(cls, *args, **kwargs):
        req = cls(*args, **kwargs)
        if THREADED:
            thread = QThread()
            # NOTE: need to keep reference to thread or it gets destroyed
            req.thread = thread
            req.moveToThread(thread)
            thread.started.connect(req.run)
            req.finished.connect(thread.quit)
            # NOTE: is this a memory leak?
            # For some reason, deleteLater occurs while thread is still running, resulting in crash
            # req.finished.connect(req.deleteLater)
            # thread.finished.connect(thread.deleteLater)
            return req, lambda: thread.start()
        else:
            return req, lambda: req.run()


class Client(QObject):
    status = pyqtSignal(str)
    config_updated = pyqtSignal()
    images_received = pyqtSignal(object)
    prompt_sent = pyqtSignal()

    def __init__(self, cfg: Config, ext_cfg: Config):
        """It is highly dependent on config's structure to the point it writes directly to it. :/"""
        super(Client, self).__init__()
        self.cfg = cfg
        self.ext_cfg = ext_cfg
        self.short_reqs = set()
        self.long_reqs = set()
        # NOTE: this is a hacky workaround for detecting if backend is reachable
        self.is_connected = False
        self.interrupted = False
        self.client_id = str(uuid.uuid4())
        self.conn = lambda s: None

    def handle_api_error(self, exc: Exception):
        """Handle exceptions that can occur while interacting with the backend."""
        self.is_connected = False
        try:
            # wtf python? socket raises an error that isnt an Exception??
            if isinstance(exc, socket.timeout):
                raise TimeoutError
            else:
                raise exc
        except URLError as e:
            self.status.emit(f"{STATE_URLERROR}: {e.reason}")
        except TimeoutError as e:
            self.status.emit(f"{STATE_URLERROR}: response timed out")
        except json.JSONDecodeError as e:
            self.status.emit(f"{STATE_URLERROR}: invalid JSON response")
        except ValueError as e:
            self.status.emit(f"{STATE_URLERROR}: Invalid backend URL")
        except ConnectionError as e:
            self.status.emit(
                f"{STATE_URLERROR}: connection error during request")
        except Exception as e:
            # self.status.emit(f"{STATE_URLERROR}: Unexpected Error")
            # self.status.emit(str(e))
            assert False, e

    def receive_images(self, status, prompt_id=None, skip_status_check=False):
        def craft_response(images, history, names):
            try:
                return {
                    "info": {
                        "prompt": history["prompt"][2][DEFAULT_NODE_IDS["ClipTextEncode_pos"]]["inputs"]["text"],
                        "negative_prompt": history["prompt"][2][DEFAULT_NODE_IDS["ClipTextEncode_neg"]]["inputs"]["text"],
                        "sd_model": history["prompt"][2][DEFAULT_NODE_IDS["CheckpointLoaderSimple"]]["inputs"]["ckpt_name"],
                        "sampler_name": history["prompt"][2][DEFAULT_NODE_IDS["KSampler"]]["inputs"]["sampler_name"],
                        "cfg_scale": history["prompt"][2][DEFAULT_NODE_IDS["KSampler"]]["inputs"]["cfg"],
                        "steps": history["prompt"][2][DEFAULT_NODE_IDS["KSampler"]]["inputs"]["steps"],
                        "all_names": names
                    },
                    "outputs": images
                }
            except KeyError:
                return {
                    "info": {},
                    "outputs": images
                }

        def on_history_received(history_res):
            images_output = []

            def on_image_received(img):
                assert img is not None, "Backend Error, check terminal"
                qimage = QImage()
                qimage.loadFromData(img)
                images_output.append(img_to_b64(qimage))

            assert history_res is not None, "Backend Error, check terminal"
            history = history_res[prompt_id] if prompt_id is not None else history_res[list(history_res.keys())[-1]]
            names = []
            i = 0
            for node_id in history['outputs']:
                node_output = history['outputs'][node_id]
                if 'images' in node_output:
                    for image in node_output['images']:
                        i += 1
                        self.get_image(
                            image['filename'], image['subfolder'], image['type'], on_image_received)
                        names.append(image["filename"])

            # Check if all images are in the list before sending the response to script.
            def check_if_populated():
                if len(images_output) == i:
                    timer.stop()
                    response = craft_response(images_output, history, names)
                    self.images_received.emit(response)

            if i != 0:
                timer = QTimer()
                timer.timeout.connect(check_if_populated)
                timer.start(50)

        if status == STATE_DONE or skip_status_check:
            # Prevent undesired executions of this function.
            if status == STATE_DONE:
                self.status.disconnect(self.conn)
            self.get_history(prompt_id, on_history_received)

    def queue_prompt(self, prompt, cb=None):
        p = {"prompt": prompt, "client_id": self.client_id}
        self.post("prompt", p, cb, is_long=False)

    def get_image(self, filename, subfolder, folder_type, cb=None):
        data = {"filename": filename,
                "subfolder": subfolder, "type": folder_type}
        self.get("view", cb, data=data)

    def get_history(self, prompt_id=None, cb=None):
        if prompt_id is not None:
            self.get(f"history/{prompt_id}", cb)
        else:
            self.get(f"history", cb)

    def check_progress(self, cb):
        def on_progress_checked(res):
            if not self.interrupted and len(res["queue_running"]) == 0 \
                    and self.is_connected:
                self.status.emit(STATE_DONE)

            cb(res)

        self.get("queue", on_progress_checked)

    def get_images(self, prompt, cb):
        def on_prompt_received(prompt_res):
            assert prompt_res is not None, "Backend Error, check terminal"
            self.prompt_sent.emit()
            prompt_id = prompt_res['prompt_id']
            self.conn = lambda s: self.receive_images(s, prompt_id)
            self.status.connect(self.conn)

        self.queue_prompt(prompt, on_prompt_received)
        self.images_received.connect(cb)

    def post(
        self, route, body, cb, base_url=..., is_long=True, ignore_no_connection=False, method="POST", headers={}
    ):
        if not ignore_no_connection and not self.is_connected:
            self.status.emit(ERR_NO_CONNECTION)
            return
        url = get_url(self.cfg, route) if base_url is ... else urljoin(
            base_url, route)
        if not url:
            self.status.emit(ERR_BAD_URL)
            return
        req, start = AsyncRequest.request(
            url,
            body,
            LONG_TIMEOUT if is_long else SHORT_TIMEOUT,
            key=self.cfg("encryption_key"),
            method=method,
            headers=headers
        )

        if is_long:
            self.long_reqs.add(req)
        else:
            self.short_reqs.add(req)

        def handler():
            self.long_reqs.discard(req)
            self.short_reqs.discard(req)
            if is_long and len(self.long_reqs) == 0:
                self.status.emit(STATE_DONE)

        req.result.connect(cb)
        req.error.connect(lambda e: self.handle_api_error(e))
        req.finished.connect(handler)
        start()

    def get(self, route, cb, data=None, base_url=..., is_long=False, ignore_no_connection=False):
        self.post(
            route,
            data,
            cb,
            base_url=base_url,
            is_long=is_long,
            ignore_no_connection=ignore_no_connection,
            method="GET"
        )

    def common_params(self):
        """Parameters used by most modes."""
        checkpointloadersimple_node = {
            "class_type": "CheckpointLoaderSimple",
            "inputs": {
                "ckpt_name": self.cfg("sd_model", str)
            }
        }
        vaedecode_node = {
            "class_type": "VAEDecode",
            "inputs": {
                "samples": [
                    DEFAULT_NODE_IDS["KSampler"],
                    0
                ],
                "vae": [
                    DEFAULT_NODE_IDS["CheckpointLoaderSimple"],
                    2
                ]
            }
        }
        saveimage_node = {
            "class_type": "SaveImage",
            "inputs": {
                "filename_prefix": "ComfyUI",
                "images": [
                    DEFAULT_NODE_IDS["VAEDecode"],
                    0
                ]
            }
        }
        clipsetlastlayer_node = {
            "class_type": "CLIPSetLastLayer",
            "inputs": {
                "stop_at_clip_layer": -self.cfg("clip_skip", int),
                "clip": [
                    DEFAULT_NODE_IDS["CheckpointLoaderSimple"],
                    1
                ]
            }
        }
        params = {
            DEFAULT_NODE_IDS["CheckpointLoaderSimple"]: checkpointloadersimple_node,
            DEFAULT_NODE_IDS["VAEDecode"]: vaedecode_node,
            DEFAULT_NODE_IDS["SaveImage"]: saveimage_node,
            DEFAULT_NODE_IDS["ClipSetLastLayer"]: clipsetlastlayer_node
        }

        def loadVAE():
            nonlocal params
            vaeloader_node = {
                "class_type": "VAELoader",
                "inputs": {
                    "vae_name": self.cfg("sd_vae", str)
                }
            }
            params.update({
                DEFAULT_NODE_IDS["VAELoader"]: vaeloader_node
            })
            params[DEFAULT_NODE_IDS["VAEDecode"]]["inputs"]["vae"] = [
                DEFAULT_NODE_IDS["VAELoader"],
                0
            ]

        if self.cfg("sd_vae", str) != "None"  \
                and self.cfg("sd_vae", str) in self.cfg("sd_vae_list", "QStringList"):
            loadVAE()

        return params

    def loadLoRAs(self, params, mode, connect_last_lora_outputs = True):
        '''Call only when base prompt structure is already stored in params,
        otherwise will probably not work.'''

        # Initialize a counter to keep track of the number of nodes added
        lora_count = 0
        pos_prompt = self.cfg(f"{mode}_prompt", str)

        # Use a regular expression to find all the elements between < and > in the string
        pattern = r"<lora:([\w\d.-]+):([\d.]+)>"
        matches = re.findall(pattern, pos_prompt)

        # Remove LoRAs from prompt
        params[DEFAULT_NODE_IDS["ClipTextEncode_pos"]]["inputs"]["text"] = re.sub(pattern, "", pos_prompt)

        # Loop through the matches and create a node for each element
        for match in matches:
            # Extract the lora name and the strength number from the match
            lora_name = match[0]
            strength_number = float(match[1])

            # Create a node dictionary with the class type, inputs, and outputs
            clipsetlastlayer_id = DEFAULT_NODE_IDS["ClipSetLastLayer"]
            clip = clipsetlastlayer_id if clipsetlastlayer_id in params else DEFAULT_NODE_IDS["CheckpointLoaderSimple"]
            prev_lora_id = f"{DEFAULT_NODE_IDS['LoraLoader']}+{lora_count}"
            node = {
                "class_type": "LoraLoader",
                "inputs": {
                    "lora_name": f"{lora_name}.safetensors",
                    "strength_model": strength_number,
                    "strength_clip": strength_number,
                    # If this is the first node, use the default model and clip parameters
                    # Otherwise, use the previous node id as the model and clip parameters
                    "model": [
                        DEFAULT_NODE_IDS["CheckpointLoaderSimple"] if lora_count == 0 else prev_lora_id,
                        0
                    ],
                    "clip": [
                        clip if lora_count == 0 else prev_lora_id,
<<<<<<< HEAD
                        1 if lora_count > 0 or clipsetlastlayer_id not in params else 0
=======
                        1 if lora_count == 0 or clipsetlastlayer_id not in params else 0
>>>>>>> 380f2604
                    ]
                }
            }

            # Generate a node id by adding the node count to the default node id
            node_id = f"{DEFAULT_NODE_IDS['LoraLoader']}+{lora_count+1}"

            # Add the node to the params dictionary with the node id as the key
            params.update({node_id: node})

            # Increment the node count by one
            lora_count += 1

        if lora_count > 0:
            last_lora_id = f"{DEFAULT_NODE_IDS['LoraLoader']}+{lora_count}"
            if connect_last_lora_outputs:
                #Connect KSampler to last lora node.
                params[DEFAULT_NODE_IDS["KSampler"]]["inputs"]["model"] = [last_lora_id, 0]

                #Connect KSampler for upscale (second pass) to last lora node if found.
                if DEFAULT_NODE_IDS["KSampler_upscale"] in params:
                    params[DEFAULT_NODE_IDS["KSampler_upscale"]]["inputs"]["model"] = [last_lora_id, 0]
            
                #Connect positive prompt to lora clip.
                params[DEFAULT_NODE_IDS["ClipTextEncode_pos"]]["inputs"]["clip"] = [last_lora_id, 1]
                
                #Connect negative prompt to lora clip.
                params[DEFAULT_NODE_IDS["ClipTextEncode_neg"]]["inputs"]["clip"] = [last_lora_id, 1]

            return last_lora_id

    def upscale_latent(self, params, width, height, seed, cfg_prefix):
        '''Call only when base prompt structure is already stored in params,
        otherwise will probably not work'''
        latentupscale_node = {
            "class_type": "LatentUpscale",
            "inputs": {
                "upscale_method": self.cfg("upscaler_name", str),
                "width": width,
                "height": height,
                "crop": "disabled",
                "samples": [
                        DEFAULT_NODE_IDS["KSampler"],
                        0
                ]
            }
        }
        denoise = self.cfg(f"{cfg_prefix}_denoising_strength", float)
        ksampler_upscale_node = {
            "class_type": "KSampler",
            "inputs": {
                "cfg": 8,
                "denoise": denoise if denoise < 1 else 0.30,
                "model": [
                    DEFAULT_NODE_IDS["CheckpointLoaderSimple"],
                    0
                ],
                "latent_image": [
                    DEFAULT_NODE_IDS["LatentUpscale"],
                    0
                ],
                "negative": [
                    DEFAULT_NODE_IDS["ClipTextEncode_neg"],
                    0
                ],
                "positive": [
                    DEFAULT_NODE_IDS["ClipTextEncode_pos"],
                    0
                ],
                "sampler_name": self.cfg(f"{cfg_prefix}_sampler", str),
                "scheduler": self.cfg(f"{cfg_prefix}_scheduler", str),
                "seed": seed,
                "steps": ceil(self.cfg(f"{cfg_prefix}_steps", int)/2)
            }
        }
        params.update({
            DEFAULT_NODE_IDS["LatentUpscale"]: latentupscale_node,
            DEFAULT_NODE_IDS["KSampler_upscale"]: ksampler_upscale_node
        })
        params[DEFAULT_NODE_IDS["VAEDecode"]]["inputs"]["samples"] = [
            DEFAULT_NODE_IDS["KSampler_upscale"],
            0
        ]
        params[DEFAULT_NODE_IDS["KSampler"]]["inputs"]["steps"] = ceil(
            self.cfg(f"{cfg_prefix}_steps", int)/2)

    def upscale_with_model(self, params, width, height, seed, cfg_prefix):
        '''Call only when base prompt structure is already stored in params,
        otherwise will probably not work'''
        vae_id = DEFAULT_NODE_IDS["VAELoader"]
        vaedecode_upscale_node = {
            "class_type": "VAEDecode",
            "inputs": {
                "samples": [
                    DEFAULT_NODE_IDS["KSampler"],
                    0
                ],
                "vae": [
                    vae_id if vae_id in params else DEFAULT_NODE_IDS["CheckpointLoaderSimple"],
                    0 if vae_id in params else 2
                ]
            }
        }
        upscalemodelloader_node = {
            "class_type": "UpscaleModelLoader",
            "inputs": {
                "model_name": self.cfg(f"upscaler_name", str)
            }
        }
        imageupscalewithmodel_node = {
            "class_type": "ImageUpscaleWithModel",
            "inputs": {
                "upscale_model": [
                    DEFAULT_NODE_IDS["UpscaleModelLoader"],
                    0
                ],
                "image": [
                    DEFAULT_NODE_IDS["VAEDecode_upscale"],
                    0
                ]
            }
        }
        scaleimage_node = {
            "class_type": "ImageScale",
            "inputs": {
                "upscale_method": "bilinear",
                "width": width,
                "height": height,
                "crop": "disabled",
                "image": [
                    DEFAULT_NODE_IDS["ImageUpscaleWithModel"],
                    0
                ]
            }
        }
        vaeencode_upscale_node = {
            "class_type": "VAEEncode",
            "inputs": {
                "pixels": [
                    DEFAULT_NODE_IDS["ImageScale"],
                    0
                ],
                "vae": [
                    vae_id if vae_id in params else DEFAULT_NODE_IDS["CheckpointLoaderSimple"],
                    0 if vae_id in params else 2
                ]
            }
        }
        denoise = self.cfg(f"{cfg_prefix}_denoising_strength", float)
        ksampler_upscale_node = {
            "class_type": "KSampler",
            "inputs": {
                "cfg": 8,
                "denoise": denoise if denoise < 1 else 0.30,
                "model": [
                    DEFAULT_NODE_IDS["CheckpointLoaderSimple"],
                    0
                ],
                "latent_image": [
                    DEFAULT_NODE_IDS["VAEEncode_upscale"],
                    0
                ],
                "negative": [
                    DEFAULT_NODE_IDS["ClipTextEncode_neg"],
                    0
                ],
                "positive": [
                    DEFAULT_NODE_IDS["ClipTextEncode_pos"],
                    0
                ],
                "sampler_name": self.cfg(f"{cfg_prefix}_sampler", str),
                "scheduler": self.cfg(f"{cfg_prefix}_scheduler", str),
                "seed": seed,
                "steps": ceil(self.cfg(f"{cfg_prefix}_steps", int)/2)
            }
        }
        params.update({
            DEFAULT_NODE_IDS["VAEDecode_upscale"]: vaedecode_upscale_node,
            DEFAULT_NODE_IDS["UpscaleModelLoader"]: upscalemodelloader_node,
            DEFAULT_NODE_IDS["ImageUpscaleWithModel"]: imageupscalewithmodel_node,
            DEFAULT_NODE_IDS["ImageScale"]: scaleimage_node,
            DEFAULT_NODE_IDS["VAEEncode_upscale"]: vaeencode_upscale_node,
            DEFAULT_NODE_IDS["KSampler_upscale"]: ksampler_upscale_node
        })
        params[DEFAULT_NODE_IDS["VAEDecode"]]["inputs"]["samples"] = [
            DEFAULT_NODE_IDS["KSampler_upscale"],
            0
        ]
        params[DEFAULT_NODE_IDS["KSampler"]]["inputs"]["steps"] = ceil(
            self.cfg(f"{cfg_prefix}_steps", int)/2)
        
    def apply_controlnet(self, params, controlnet_src_imgs):
        if controlnet_src_imgs:
            controlnet_units_param = []
            prev = ""

            for i in range(len(self.cfg("controlnet_unit_list", "QStringList"))):
                if self.cfg(f"controlnet{i}_enable", bool):
                    prev = self.controlnet_unit_params(params, img_to_b64(
                        controlnet_src_imgs[str(i)]), i, prev)
                else:
                    controlnet_units_param.append({"enabled": False})
            
            if prev != "":
                params[DEFAULT_NODE_IDS["KSampler"]]["inputs"]["positive"] = [prev, 0]
                params[DEFAULT_NODE_IDS["KSampler"]]["inputs"]["negative"] = [prev, 1]

    def controlnet_unit_params(self, params, image: str, unit: int, prev = ""):
        '''Call only when base prompt structure is already stored in params,
        otherwise will probably not work'''
        #Image loading
        preprocessor_prefix = self.cfg(f"controlnet{unit}_preprocessor", str)
        imageloader_prefix = DEFAULT_NODE_IDS["ControlNetImageLoader"]
        image_node_exists = False
        num_imageloader_nodes = 0
        for key, value in params.items():
            if key.startswith(imageloader_prefix):
                if value["inputs"]["image"] == image:
                    image_node_exists = True
                    break
                num_imageloader_nodes += 1

        imageloader_node_id = f"{imageloader_prefix}+{num_imageloader_nodes}"

        if not image_node_exists:
            controlnet_imageloader_node = {
                "class_type": "LoadBase64Image",
                "inputs": {
                    "image": image
                }
            }
            params.update({
                imageloader_node_id: controlnet_imageloader_node
            })

        if "Inpaint" in preprocessor_prefix:
            mask_node_id = DEFAULT_NODE_IDS["LoadBase64ImageMask"]
            mask_node = mask_node_id if mask_node_id in params else imageloader_node_id
            mask_node_output_num = 0 if mask_node_id in params else 1

        #model loading
        controlnetloader_prefix = DEFAULT_NODE_IDS["ControlNetLoader"]
        model_node_exists = False
        num_controlnetloader_nodes = 0
        for key, value in params.items():
            if key.startswith(controlnetloader_prefix):
                if value["inputs"]["control_net_name"] == self.cfg(f"controlnet{unit}_model", str):
                    model_node_exists = True
                    break
                num_controlnetloader_nodes += 1

        controlnetloader_node_id = f"{controlnetloader_prefix}+{num_controlnetloader_nodes}"
        if not model_node_exists:
            controlnet_loader_node = {
                "class_type": "ControlNetLoader",
                "inputs": {
                    "control_net_name": self.cfg(f"controlnet{unit}_model", str)
                }
            }
            params.update({
                controlnetloader_node_id: controlnet_loader_node
            })

        if preprocessor_prefix != "None":
            inputs = self.cfg(f"controlnet{unit}_inputs")
            inputs.update({"image": [imageloader_node_id, 0]})

            if "Inpaint" in preprocessor_prefix:
                inputs.update({"mask": [mask_node, mask_node_output_num]})

            preprocessor_node = {
                "class_type": f"{preprocessor_prefix}Preprocessor",
                "inputs": inputs
            }
            preprocessor_node_id = f"{preprocessor_prefix}+{unit}"
            params.update({
                preprocessor_node_id: preprocessor_node
            })

        apply_controlnet_node = {
            "class_type": "ControlNetApplyAdvanced",
            "inputs": {
                "strength": self.cfg(f"controlnet{unit}_weight", float),
                "start_percent": self.cfg(f"controlnet{unit}_guidance_start", float),
                "end_percent": self.cfg(f"controlnet{unit}_guidance_end", float),
                "positive": [
                    prev if prev != "" else f"{DEFAULT_NODE_IDS['ClipTextEncode_pos']}",
                    0
                ],
                "negative": [
                    prev if prev != "" else f"{DEFAULT_NODE_IDS['ClipTextEncode_neg']}",
                    1 if prev != "" else 0
                ],
                "control_net": [
                    controlnetloader_node_id,
                    0
                ],
                "image": [
                    imageloader_node_id if preprocessor_prefix == "None" else preprocessor_node_id,
                    0    
                ]
            }
        }

        id = f"{DEFAULT_NODE_IDS['ControlNetApplyAdvanced']}+{unit}"
        params.update({id: apply_controlnet_node})
        return id

    def get_config(self):
        def check_response(obj, keys):
            def on_success():
                self.is_connected = True
                self.status.emit(STATE_READY)
                self.config_updated.emit()

            try:
                assert obj is not None
                for key in keys:
                    assert key in obj
                on_success()
            except:
                self.status.emit(
                    f"{STATE_URLERROR}: incompatible response, are you running the right API?"
                )
                print("Invalid Response:\n", obj)
                return

        def on_get_upscalers(obj):
            try:
                check_response(obj, ["LatentUpscale"])
            except:
                return
            node = obj["LatentUpscale"]["input"]["required"]
            self.cfg.set("upscaler_methods_list", node["upscale_method"][0])

        def on_get_upscaler_models(obj):
            try:
                check_response(obj, ["UpscaleModelLoader"])
            except:
                return
            node = obj["UpscaleModelLoader"]["input"]["required"]
            self.cfg.set("upscaler_model_list", node["model_name"][0])

        def on_get_sampler_data(obj):
            try:
                check_response(obj, ["KSampler"])
            except:
                return

            node = obj["KSampler"]["input"]["required"]
            self.cfg.set("txt2img_sampler_list", node["sampler_name"][0])
            self.cfg.set("img2img_sampler_list", node["sampler_name"][0])
            self.cfg.set("inpaint_sampler_list", node["sampler_name"][0])
            self.cfg.set("txt2img_scheduler_list", node["scheduler"][0])
            self.cfg.set("img2img_scheduler_list", node["scheduler"][0])
            self.cfg.set("inpaint_scheduler_list", node["scheduler"][0])

        def on_get_models(obj):
            try:
                check_response(obj, ["CheckpointLoaderSimple"])
            except:
                return

            node = obj["CheckpointLoaderSimple"]["input"]["required"]
            self.cfg.set("sd_model_list", node["ckpt_name"][0])

        def on_get_VAE(obj):
            try:
                check_response(obj, ["VAELoader"])
            except:
                return

            node = obj["VAELoader"]["input"]["required"]
            self.cfg.set("sd_vae_list", ["None"] + node["vae_name"][0])

        self.get("/object_info/LatentUpscale",
                 on_get_upscalers, ignore_no_connection=True)
        self.get("/object_info/KSampler", on_get_sampler_data,
                ignore_no_connection=True)
        self.get("/object_info/CheckpointLoaderSimple",
                 on_get_models, ignore_no_connection=True)
        self.get("/object_info/UpscaleModelLoader",
                 on_get_upscaler_models, ignore_no_connection=True)
        self.get("/object_info/VAELoader",
                 on_get_VAE, ignore_no_connection=True)

    def get_controlnet_config(self):
        '''Get models and modules for ControlNet'''
        def check_response(obj, keys = []):
            try:
                assert obj is not None
                for key in keys:
                    assert key in obj
            except:
                self.status.emit(
                    f"{STATE_URLERROR}: incompatible response, are you running the right API?"
                )
                print("Invalid Response:\n", obj)
                return

        def set_model_list(obj):
            check_response(obj, ["ControlNetLoader"])
            model_list = obj["ControlNetLoader"]["input"]["required"]["control_net_name"][0]
            self.cfg.set("controlnet_model_list", ["None"] + model_list)

        def set_preprocessor_list(obj):
            check_response(obj)
            preprocessors = [o["name"].replace("Preprocessor", "") for o in obj.values() if "preprocessors/" in o["category"]]
            preprocessors_info = {}
            for preprocessor_name in preprocessors:
                preprocessors_info.update({
                    preprocessor_name: obj[f"{preprocessor_name}Preprocessor"]["input"]["required"]
                })
            self.cfg.set("controlnet_preprocessor_list", ["None"] + preprocessors)
            self.cfg.set("controlnet_preprocessors_info", preprocessors_info)

        self.get("object_info/ControlNetLoader", set_model_list)
        self.get("object_info", set_preprocessor_list)

    def get_workflow(self, params, mode):
        image_data = {mode: {}}
        for id, node in params.items():
            if node["class_type"] in ["LoadBase64Image", "LoadBase64ImageMask"]:
                image_data[mode][id] = {}
                image_data[mode][id].update({
                    "image": node["inputs"]["image"],
                })
                node["inputs"]["image"] = PRUNED_DATA
        self.cfg.set("workflow_img_data", image_data)
        return params
    
    def run_injected_custom_workflow(self, workflow, seed, mode, src_img, mask_img = None, controlnet_src_imgs = {},
                                     width = None, height = None):
        params = self.restore_params(json.loads(workflow), src_img, mask_img)
        ksampler_id = DEFAULT_NODE_IDS["KSampler"]
        positive_prompt_id =  DEFAULT_NODE_IDS["ClipTextEncode_pos"]
        negative_prompt_id =  DEFAULT_NODE_IDS["ClipTextEncode_neg"]
        ksampler_found =  ksampler_id in params
        positive_prompt_found = positive_prompt_id in params
        negative_prompt_found = negative_prompt_id in params
        model_loader_id = DEFAULT_NODE_IDS["CheckpointLoaderSimple"]
        model_loader_found =  model_loader_id in params
        prompt = self.cfg(f"{mode}_prompt", str)
        negative_prompt = self.cfg(f"{mode}_negative_prompt", str)
        loras_loaded = False

        def remove_lora_from_prompt():
            pattern = r"<lora:([\w\d.-]+):([\d.]+)>"
            return re.sub(pattern, "", prompt)

        def load_placeholder_data():
            # Define a function that takes a match object and returns a replacement string
            def replace_lora_pattern(match, last_lora_id = None):
                # Get the group inside the parentheses
                group = match.group(1)
                # If last_lora_id is not None, return its value
                if last_lora_id is not None:
                    return last_lora_id
                # Otherwise, return the group value
                else:
                    return group
                
            nonlocal loras_loaded, params
            str_params = ""
            if PROMPT in workflow:
                str_params = json.dumps(params)
                str_params = str_params.replace(PROMPT, remove_lora_from_prompt())
            
            if NEGATIVE_PROMPT in workflow:
                if str_params == "":
                    str_params = json.dumps(params)
                str_params = str_params.replace(NEGATIVE_PROMPT, negative_prompt)
            
            # Bring back the dict to load the loras
            if str_params != "":
                params = json.loads(str_params)
                str_params = ""
            
            if model_loader_found and positive_prompt_found:
                if re.search(LAST_LOADED_LORA, workflow):
                    last_lora_id = self.loadLoRAs(params, mode, False)       
                    str_params = json.dumps(params)
                    str_params = re.sub(
                        LAST_LOADED_LORA, lambda match: replace_lora_pattern(match, last_lora_id), str_params
                    )
                    loras_loaded = True

            return json.loads(str_params) if str_params != "" else params

        if mode == "txt2img" and DEFAULT_NODE_IDS["EmptyLatentImage"] in params:
            empty_latent_image_id =  DEFAULT_NODE_IDS["EmptyLatentImage"]
            params[empty_latent_image_id]["inputs"]["height"] = height
            params[empty_latent_image_id]["inputs"]["width"] = width
            params[empty_latent_image_id]["inputs"]["batch_size"] = self.cfg("sd_batch_size", int)

        if ksampler_found:
            ksampler_inputs = params[ksampler_id]["inputs"]
            if "seed" in ksampler_inputs:
                ksampler_inputs["seed"] = seed
            ksampler_inputs["steps"] = self.cfg(f"{mode}_steps", int)
            ksampler_inputs["cfg"] = self.cfg(f"{mode}_cfg_scale", float)
            if "denoise" in ksampler_inputs and mode != "txt2img":
                ksampler_inputs["denoise"] = self.cfg(f"{mode}_denoising_strength", float)
            ksampler_inputs["sampler_name"] = self.cfg(f"{mode}_sampler", str)
            ksampler_inputs["scheduler"] = self.cfg(f"{mode}_scheduler", str)

        params = load_placeholder_data()

        if positive_prompt_found:
            params[positive_prompt_id]["inputs"]["text"] = remove_lora_from_prompt()

        if negative_prompt_found:
            params[negative_prompt_id]["inputs"]["text"] = negative_prompt
        
        if not loras_loaded and model_loader_found and ksampler_found and positive_prompt_found and negative_prompt_found:
            self.loadLoRAs(params, mode)
        
        if ksampler_found and positive_prompt_found and negative_prompt_found:
            self.apply_controlnet(params, controlnet_src_imgs)
        return params

    def post_txt2img(self, cb, width, height, src_img = None, controlnet_src_imgs: dict = {}):
        """Uses official API. Leave controlnet_src_imgs empty to not use controlnet."""
        seed = (
            # Qt casts int as 32-bit int
            int(self.cfg("txt2img_seed", str))
            if not self.cfg("txt2img_seed", str).strip() == ""
            else randint(0, 18446744073709552000)
        )
        resized_width, resized_height = width, height
        disable_base_and_max_size = self.cfg(
            "disable_sddebz_highres", bool)

        if not disable_base_and_max_size:
            resized_width, resized_height = calculate_resized_image_dimensions(
                self.cfg("sd_base_size", int), self.cfg(
                    "sd_max_size", int), width, height
            )

        if not self.cfg("txt2img_custom_workflow", bool):
            params = self.common_params()
            ksampler_node = {
                "class_type": "KSampler",
                "inputs": {
                    "cfg": 8,
                    "denoise": 1,
                    "model": [
                        DEFAULT_NODE_IDS["CheckpointLoaderSimple"],
                        0
                    ],
                    "latent_image": [
                        DEFAULT_NODE_IDS["EmptyLatentImage"],
                        0
                    ],
                    "negative": [
                        DEFAULT_NODE_IDS["ClipTextEncode_neg"],
                        0
                    ],
                    "positive": [
                        DEFAULT_NODE_IDS["ClipTextEncode_pos"],
                        0
                    ],
                    "sampler_name": self.cfg("txt2img_sampler", str),
                    "scheduler": self.cfg("txt2img_scheduler", str),
                    "seed": seed,
                    "steps": self.cfg("txt2img_steps", int)
                }
            }
            emptylatentimage_node = {
                "class_type": "EmptyLatentImage",
                "inputs": {
                    "batch_size": self.cfg("sd_batch_size", int),
                    "height": resized_height,
                    "width": resized_width
                }
            }
            cliptextencode_pos_node = {
                "class_type": "CLIPTextEncode",
                "inputs": {
                    "clip": [
                        DEFAULT_NODE_IDS["ClipSetLastLayer"],
                        0
                    ],
                    "text": self.cfg("txt2img_prompt", str),
                }
            }
            cliptextencode_neg_node = {
                "class_type": "CLIPTextEncode",
                "inputs": {
                    "clip": [
                        DEFAULT_NODE_IDS["ClipSetLastLayer"],
                        0
                    ],
                    "text": self.cfg("txt2img_negative_prompt", str),
                }
            }

            params.update({
                DEFAULT_NODE_IDS["KSampler"]: ksampler_node,
                DEFAULT_NODE_IDS["EmptyLatentImage"]: emptylatentimage_node,
                DEFAULT_NODE_IDS["ClipTextEncode_pos"]: cliptextencode_pos_node,
                DEFAULT_NODE_IDS["ClipTextEncode_neg"]: cliptextencode_neg_node
            })

            upscaler_name = self.cfg("upscaler_name", str)
            if not disable_base_and_max_size and not upscaler_name == "None" and\
                (min(width, height) > self.cfg("sd_base_size", int)
                    or max(width, height) > self.cfg("sd_max_size", int)):
                upscaler_name = self.cfg("upscaler_name", str)
                if upscaler_name in self.cfg("upscaler_model_list", "QStringList"):
                    self.upscale_with_model(
                        params, width, height, seed, "txt2img")
                else:
                    self.upscale_latent(params, width, height, seed, "txt2img")

            self.loadLoRAs(params, "txt2img")
            self.apply_controlnet(params, controlnet_src_imgs)
        else:
            workflow = self.cfg("txt2img_workflow", str)
            params = self.run_injected_custom_workflow(
                workflow, seed, "txt2img", src_img, None, controlnet_src_imgs, resized_width, resized_height
            )

        if cb is None:
            return self.get_workflow(params, "txt2img")
        
        self.get_images(params, cb)

    def post_img2img(self, cb, src_img, width, height, controlnet_src_imgs: dict = {}):
        """Leave controlnet_src_imgs empty to not use controlnet."""
        seed = (
            # Qt casts int as 32-bit int
            int(self.cfg("img2img_seed", str))
            if not self.cfg("img2img_seed", str).strip() == ""
            else randint(0, 18446744073709552000)
        )
        resized_width, resized_height = width, height
        disable_base_and_max_size = self.cfg(
            "disable_sddebz_highres", bool)

        if not disable_base_and_max_size:
            resized_width, resized_height = calculate_resized_image_dimensions(
                self.cfg("sd_base_size", int), self.cfg(
                    "sd_max_size", int), width, height
            )

        src_img = src_img.scaled(resized_width, resized_height, Qt.KeepAspectRatio)

        if not self.cfg("img2img_custom_workflow", bool):
            params = self.common_params()
            loadimage_node = {
                "class_type": "LoadBase64Image",
                "inputs": {
                    "image": img_to_b64(src_img)
                }
            }
            vae_id = DEFAULT_NODE_IDS["VAELoader"]
            vaeencode_node = {
                "class_type": "VAEEncode",
                "inputs": {
                    "pixels": [
                        DEFAULT_NODE_IDS["LoadBase64Image"],
                        0
                    ],
                    "vae": [
                        vae_id if vae_id in params else DEFAULT_NODE_IDS["CheckpointLoaderSimple"],
                        0 if vae_id in params else 2
                    ]
                }
            }
            ksampler_node = {
                "class_type": "KSampler",
                "inputs": {
                    "cfg": 8,
                    "denoise": self.cfg("img2img_denoising_strength", float),
                    "model": [
                        DEFAULT_NODE_IDS["CheckpointLoaderSimple"],
                        0
                    ],
                    "latent_image": [
                        DEFAULT_NODE_IDS["VAEEncode"],
                        0
                    ],
                    "negative": [
                        DEFAULT_NODE_IDS["ClipTextEncode_neg"],
                        0
                    ],
                    "positive": [
                        DEFAULT_NODE_IDS["ClipTextEncode_pos"],
                        0
                    ],
                    "sampler_name": self.cfg("img2img_sampler", str),
                    "scheduler": self.cfg("img2img_scheduler", str),
                    "seed": seed,
                    "steps": self.cfg("img2img_steps", int)
                }
            }
            cliptextencode_pos_node = {
                "class_type": "CLIPTextEncode",
                "inputs": {
                    "clip": [
                        DEFAULT_NODE_IDS["ClipSetLastLayer"],
                        0
                    ],
                    "text": self.cfg("img2img_prompt", str),
                }
            }
            cliptextencode_neg_node = {
                "class_type": "CLIPTextEncode",
                "inputs": {
                    "clip": [
                        DEFAULT_NODE_IDS["ClipSetLastLayer"],
                        0
                    ],
                    "text": self.cfg("img2img_negative_prompt", str),
                }
            }

            params.update({
                DEFAULT_NODE_IDS["KSampler"]: ksampler_node,
                DEFAULT_NODE_IDS["LoadBase64Image"]: loadimage_node,
                DEFAULT_NODE_IDS["VAEEncode"]: vaeencode_node,
                DEFAULT_NODE_IDS["ClipTextEncode_pos"]: cliptextencode_pos_node,
                DEFAULT_NODE_IDS["ClipTextEncode_neg"]: cliptextencode_neg_node
            })

            upscaler_name = self.cfg("upscaler_name", str)
            if not disable_base_and_max_size and not upscaler_name == "None" and\
                (min(width, height) > self.cfg("sd_base_size", int)
                    or max(width, height) > self.cfg("sd_max_size", int)):
                if upscaler_name in self.cfg("upscaler_model_list", "QStringList"):
                    self.upscale_with_model(
                        params, width, height, seed, "img2img")
                else:
                    self.upscale_latent(params, width, height, seed, "img2img")
            
            self.loadLoRAs(params, "img2img")
            self.apply_controlnet(params, controlnet_src_imgs)
        else:
            params = self.run_injected_custom_workflow(
                self.cfg("img2img_workflow", str), seed, "img2img", src_img, None, 
                controlnet_src_imgs, resized_width, resized_height
            )

        if cb is None:
            return self.get_workflow(params, "img2img")
        
        self.get_images(params, cb)

    def post_inpaint(self, cb, src_img, mask_img, width, height, controlnet_src_imgs: dict = {}):
        """Leave controlnet_src_imgs empty to not use controlnet."""
        assert mask_img, "Inpaint layer is needed for inpainting!"
        seed = (
            # Qt casts int as 32-bit int
            int(self.cfg("inpaint_seed", str))
            if not self.cfg("inpaint_seed", str).strip() == ""
            else randint(0, 18446744073709552000)
        )
        resized_width, resized_height = width, height
        disable_base_and_max_size = self.cfg(
            "disable_sddebz_highres", bool)

        if not disable_base_and_max_size:
            resized_width, resized_height = calculate_resized_image_dimensions(
                self.cfg("sd_base_size", int), self.cfg(
                    "sd_max_size", int), width, height
            )
            src_img = src_img.scaled(resized_width, resized_height, Qt.KeepAspectRatio)
            mask_img = mask_img.scaled(resized_width, resized_height, Qt.KeepAspectRatio)

        if not self.cfg("inpaint_custom_workflow", bool):
            preserve = self.cfg("inpaint_fill", str) == "preserve"

            params = self.common_params()
            loadimage_node = {
                "class_type": "LoadBase64Image",
                "inputs": {
                    "image": img_to_b64(src_img)
                }
            }
            loadmask_node = {
                "class_type": "LoadBase64ImageMask",
                "inputs": {
                    "image": img_to_b64(mask_img),
                    "channel": "alpha"
                }
            }
            vae_id = DEFAULT_NODE_IDS["VAELoader"]
            if preserve:
                vaeencode_node = {
                    "class_type": "VAEEncode",
                    "inputs": {
                        "pixels": [
                            DEFAULT_NODE_IDS["LoadBase64Image"],
                            0
                        ],
                        "vae": [
                            vae_id if vae_id in params else DEFAULT_NODE_IDS["CheckpointLoaderSimple"],
                            0 if vae_id in params else 2
                        ]
                    }
                }
                setlatentnoisemask_node = {
                    "class_type": "SetLatentNoiseMask",
                    "inputs": {
                        "samples": [
                            DEFAULT_NODE_IDS["VAEEncode"],
                            0
                        ],
                        "mask": [
                            DEFAULT_NODE_IDS["LoadBase64ImageMask"],
                            0
                        ]
                    }
                }
                params.update({
                    DEFAULT_NODE_IDS["SetLatentNoiseMask"]: setlatentnoisemask_node
                })
            else:
                vaeencode_node = {
                    "class_type": "VAEEncodeForInpaint",
                    "inputs": {
                        "grow_mask_by": 6,
                        "pixels": [
                            DEFAULT_NODE_IDS["LoadBase64Image"],
                            0
                        ],
                        "mask": [
                            DEFAULT_NODE_IDS["LoadBase64ImageMask"],
                            0
                        ],
                        "vae": [
                            vae_id if vae_id in params else DEFAULT_NODE_IDS["CheckpointLoaderSimple"],
                            0 if vae_id in params else 2
                        ]
                    }
                }
            ksampler_node = {
                "class_type": "KSampler",
                "inputs": {
                    "cfg": 8,
                    "denoise": self.cfg("inpaint_denoising_strength", float),
                    "model": [
                        DEFAULT_NODE_IDS["CheckpointLoaderSimple"],
                        0
                    ],
                    "latent_image": [
                        DEFAULT_NODE_IDS["SetLatentNoiseMask"] if preserve else DEFAULT_NODE_IDS["VAEEncodeForInpaint"],
                        0
                    ],
                    "negative": [
                        DEFAULT_NODE_IDS["ClipTextEncode_neg"],
                        0
                    ],
                    "positive": [
                        DEFAULT_NODE_IDS["ClipTextEncode_pos"],
                        0
                    ],
                    "sampler_name": self.cfg("inpaint_sampler", str),
                    "scheduler": self.cfg("inpaint_scheduler", str),
                    "seed": seed,
                    "steps": self.cfg("inpaint_steps", int)
                }
            }
            cliptextencode_pos_node = {
                "class_type": "CLIPTextEncode",
                "inputs": {
                    "clip": [
                        DEFAULT_NODE_IDS["ClipSetLastLayer"],
                        0
                    ],
                    "text": self.cfg("inpaint_prompt", str),
                }
            }
            cliptextencode_neg_node = {
                "class_type": "CLIPTextEncode",
                "inputs": {
                    "clip": [
                        DEFAULT_NODE_IDS["ClipSetLastLayer"],
                        0
                    ],
                    "text": self.cfg("inpaint_negative_prompt", str),
                }
            }
            VAEEncode_id = DEFAULT_NODE_IDS["VAEEncode"] if preserve else DEFAULT_NODE_IDS["VAEEncodeForInpaint"]
            params.update({
                DEFAULT_NODE_IDS["KSampler"]: ksampler_node,
                DEFAULT_NODE_IDS["LoadBase64Image"]: loadimage_node,
                DEFAULT_NODE_IDS["LoadBase64ImageMask"]: loadmask_node,
                VAEEncode_id: vaeencode_node,
                DEFAULT_NODE_IDS["ClipTextEncode_pos"]: cliptextencode_pos_node,
                DEFAULT_NODE_IDS["ClipTextEncode_neg"]: cliptextencode_neg_node
            })

            upscaler_name = self.cfg("upscaler_name", str)
            if not disable_base_and_max_size and not upscaler_name == "None" and\
                (min(width, height) > self.cfg("sd_base_size", int)
                    or max(width, height) > self.cfg("sd_max_size", int)):  # Upscale image automatically.
                if upscaler_name in self.cfg("upscaler_model_list", "QStringList"):
                    # Set common upscaling nodes for model upscaling (eg. Ultrasharp).
                    self.upscale_with_model(
                        params, width, height, seed, "inpaint")
                    # Set a new latent noise mask for the second pass.
                    setlatentnoisemask_node = {
                        "class_type": "SetLatentNoiseMask",
                        "inputs": {
                            "samples": [
                                DEFAULT_NODE_IDS["VAEEncode_upscale"],
                                0
                            ],
                            "mask": [
                                DEFAULT_NODE_IDS["LoadBase64ImageMask"],
                                0
                            ]
                        }
                    }
                else:
                    self.upscale_latent(params, width, height, seed, "inpaint")
                    # Set a new latent noise mask for the second pass.
                    setlatentnoisemask_node = {
                        "class_type": "SetLatentNoiseMask",
                        "inputs": {
                            "samples": [
                                DEFAULT_NODE_IDS["LatentUpscale"],
                                0
                            ],
                            "mask": [
                                DEFAULT_NODE_IDS["LoadBase64ImageMask"],
                                0
                            ]
                        }
                    }
                # Register the second mask.
                params.update({
                    DEFAULT_NODE_IDS["SetLatentNoiseMask_upscale"]: setlatentnoisemask_node
                })
                # Connect second KSampler pass to the mask.
                params[DEFAULT_NODE_IDS["KSampler_upscale"]]["inputs"]["latent_image"] = [
                    DEFAULT_NODE_IDS["SetLatentNoiseMask_upscale"],
                    0
                ]
            self.loadLoRAs(params, "inpaint")
            self.apply_controlnet(params, controlnet_src_imgs)
        else:
            params = self.run_injected_custom_workflow(self.cfg("inpaint_workflow", str), seed,
                                     "inpaint", src_img, mask_img, controlnet_src_imgs)

        if cb is None:
            return self.get_workflow(params, "inpaint")

        self.get_images(params, cb)

    def post_upscale(self, cb, src_img):
        params = {}
        if not self.cfg("upscale_custom_workflow", bool):
            def upscale_latent():
                imagescale_node = {
                    "class_type": "ImageScaleBy",
                    "inputs": {
                        "upscale_method": self.cfg("upscale_upscaler_name", str),
                        "scale_by": self.cfg("upscale_upscale_by", float),
                        "image": [
                            DEFAULT_NODE_IDS["LoadBase64Image"],
                            0
                        ]
                    }
                }
                saveimage_node = {
                    "class_type": "SaveImage",
                    "inputs": {
                        "filename_prefix": "ComfyUI",
                        "images": [
                            DEFAULT_NODE_IDS["ImageScaleBy"],
                            0
                        ]
                    }
                }
                params.update({
                    DEFAULT_NODE_IDS["ImageScaleBy"]: imagescale_node,
                    DEFAULT_NODE_IDS["SaveImage"]: saveimage_node
                })

            def upscale_with_model():
                upscalemodelloader_node = {
                    "class_type": "UpscaleModelLoader",
                    "inputs": {
                        "model_name": self.cfg("upscale_upscaler_name", str)
                    }
                }
                imageupscalewithmodel_node = {
                    "class_type": "ImageUpscaleWithModel",
                    "inputs": {
                        "upscale_model": [
                            DEFAULT_NODE_IDS["UpscaleModelLoader"],
                            0
                        ],
                        "image": [
                            DEFAULT_NODE_IDS["LoadBase64Image"],
                            0
                        ]
                    }
                }
                imagescale_node = {
                    "class_type": "ImageScale",
                    "inputs": {
                        "upscale_method": "bilinear",
                        "width": src_img.width() * self.cfg("upscale_upscale_by", float),
                        "height": src_img.height() * self.cfg("upscale_upscale_by", float),
                        "crop": "disabled",
                        "image": [
                            DEFAULT_NODE_IDS["ImageUpscaleWithModel"],
                            0
                        ]
                    }
                }
                saveimage_node = {
                    "class_type": "SaveImage",
                    "inputs": {
                        "filename_prefix": "ComfyUI",
                        "images": [
                            DEFAULT_NODE_IDS["ImageScale"],
                            0
                        ]
                    }
                }
                params.update({
                    DEFAULT_NODE_IDS["UpscaleModelLoader"]: upscalemodelloader_node,
                    DEFAULT_NODE_IDS["ImageUpscaleWithModel"]: imageupscalewithmodel_node,
                    DEFAULT_NODE_IDS["ImageScale"]: imagescale_node,
                    DEFAULT_NODE_IDS["SaveImage"]: saveimage_node,
                })

            loadimage_node = {
                "class_type": "LoadBase64Image",
                "inputs": {
                    "image": img_to_b64(src_img)
                }
            }

            params = {
                DEFAULT_NODE_IDS["LoadBase64Image"]: loadimage_node
            }

            if self.cfg("upscale_upscaler_name", str) in self.cfg("upscaler_model_list", "QStringList"):
                upscale_with_model()
            else:
                upscale_latent()
        else:
            params = self.run_injected_custom_workflow(self.cfg("upscale_workflow", str), 0, "upscale", src_img)

        if cb is None:
            return self.get_workflow(params, "upscale")

        self.get_images(params, cb)

    def post_controlnet_preview(self, cb, src_img):
        unit = self.cfg("controlnet_unit", int)
        preprocessor_prefix = self.cfg(f"controlnet{unit}_preprocessor", str)
        try:
            assert "Inpaint" not in preprocessor_prefix
            assert "Reference" not in preprocessor_prefix
        except:
            self.status.emit(
                    "Preprocessor not supported for preview."
                )
            return

        loadimage_node = {
            "class_type": "LoadBase64Image",
            "inputs": {
                "image": img_to_b64(src_img)
            }
        }
        inputs = self.cfg(f"controlnet{unit}_inputs")
        inputs.update({"image": [
            DEFAULT_NODE_IDS['ControlNetImageLoader'], 0
        ]})
        preprocessor_node = {
            "class_type": f"{preprocessor_prefix}Preprocessor",
            "inputs": inputs
        }
        saveimage_node = {
            "class_type": "SaveImage",
            "inputs": {
                "filename_prefix": "ComfyUI",
                "images": [
                    preprocessor_prefix,
                    0
                ]
            }
        }

        params = {
            DEFAULT_NODE_IDS['ControlNetImageLoader']: loadimage_node,
            preprocessor_prefix: preprocessor_node,
            DEFAULT_NODE_IDS['SaveImage']: saveimage_node
        }

        self.get_images(params, cb)

    def restore_params(self, params, src_img, mask=None):
        workflow_image_data = None
        if mask == None:
            mask = src_img

        mode = self.cfg("workflow_to", str)
        if mode in self.cfg("workflow_img_data", dict):
            workflow_image_data = self.cfg("workflow_img_data", dict)[mode]
        for node_id, node in params.items():
            if node["class_type"] in ["LoadBase64Image", "LoadBase64ImageMask"]:
                for input_key, input_value in node["inputs"].items():
                    if workflow_image_data is not None and input_value == PRUNED_DATA and \
                          node_id in workflow_image_data:
                        image_data = workflow_image_data[node_id]
                        node["inputs"][input_key] = image_data[input_key]
                    elif input_value == SELECTED_IMAGE:
                        # Replace the placeholder with the actual image data
                        node["inputs"][input_key] = img_to_b64(src_img)
                    elif input_value == CURRENT_LAYER_AS_MASK:
                        node["inputs"][input_key] = img_to_b64(mask)
        return params

    def run_workflow(self, workflow, src_img, mask, cb=None):
        params = self.restore_params(json.loads(workflow), src_img, mask)
        self.get_images(params, cb)

    def post_interrupt(self, cb):
        self.post("interrupt", {}, cb, is_long=False)

    # def get_progress(self, cb):
     #    self.get("progress", cb)<|MERGE_RESOLUTION|>--- conflicted
+++ resolved
@@ -422,7 +422,7 @@
 
     def loadLoRAs(self, params, mode, connect_last_lora_outputs = True):
         '''Call only when base prompt structure is already stored in params,
-        otherwise will probably not work.'''
+        otherwise will probably not work'''
 
         # Initialize a counter to keep track of the number of nodes added
         lora_count = 0
@@ -459,11 +459,7 @@
                     ],
                     "clip": [
                         clip if lora_count == 0 else prev_lora_id,
-<<<<<<< HEAD
                         1 if lora_count > 0 or clipsetlastlayer_id not in params else 0
-=======
-                        1 if lora_count == 0 or clipsetlastlayer_id not in params else 0
->>>>>>> 380f2604
                     ]
                 }
             }
