<<<<<<< HEAD
import numpy as np
from PIL import Image

from modules import processing, shared, images, devices
from modules.shared import opts
import modules.gfpgan_model
from modules.ui import plaintext_to_html
import modules.codeformer_model
import piexif


cached_images = {}


def run_extras(image, gfpgan_visibility, codeformer_visibility, codeformer_weight, upscaling_resize, extras_upscaler_1, extras_upscaler_2, extras_upscaler_2_visibility):
    devices.torch_gc()

    existing_pnginfo = image.info or {}

    image = image.convert("RGB")
    info = ""

    outpath = opts.outdir_samples or opts.outdir_extras_samples

    if gfpgan_visibility > 0:
        restored_img = modules.gfpgan_model.gfpgan_fix_faces(np.array(image, dtype=np.uint8))
        res = Image.fromarray(restored_img)

        if gfpgan_visibility < 1.0:
            res = Image.blend(image, res, gfpgan_visibility)

        info += f"GFPGAN visibility:{round(gfpgan_visibility, 2)}\n"
        image = res

    if codeformer_visibility > 0:
        restored_img = modules.codeformer_model.codeformer.restore(np.array(image, dtype=np.uint8), w=codeformer_weight)
        res = Image.fromarray(restored_img)

        if codeformer_visibility < 1.0:
            res = Image.blend(image, res, codeformer_visibility)

        info += f"CodeFormer w: {round(codeformer_weight, 2)}, CodeFormer visibility:{round(codeformer_visibility)}\n"
        image = res

    if upscaling_resize != 1.0:
        def upscale(image, scaler_index, resize):
            small = image.crop((image.width // 2, image.height // 2, image.width // 2 + 10, image.height // 2 + 10))
            pixels = tuple(np.array(small).flatten().tolist())
            key = (resize, scaler_index, image.width, image.height, gfpgan_visibility, codeformer_visibility, codeformer_weight) + pixels

            c = cached_images.get(key)
            if c is None:
                upscaler = shared.sd_upscalers[scaler_index]
                c = upscaler.upscale(image, image.width * resize, image.height * resize)
                cached_images[key] = c

            return c

        info += f"Upscale: {round(upscaling_resize, 3)}, model:{shared.sd_upscalers[extras_upscaler_1].name}\n"
        res = upscale(image, extras_upscaler_1, upscaling_resize)

        if extras_upscaler_2 != 0 and extras_upscaler_2_visibility > 0:
            res2 = upscale(image, extras_upscaler_2, upscaling_resize)
            info += f"Upscale: {round(upscaling_resize, 3)}, visibility: {round(extras_upscaler_2_visibility, 3)}, model:{shared.sd_upscalers[extras_upscaler_2].name}\n"
            res = Image.blend(res, res2, extras_upscaler_2_visibility)

        image = res

    while len(cached_images) > 2:
        del cached_images[next(iter(cached_images.keys()))]

    images.save_image(image, outpath, "", None, info=info, extension=opts.samples_format, short_filename=True, no_prompt=True, pnginfo_section_name="extras", existing_info=existing_pnginfo)

    return image, plaintext_to_html(info), ''


def run_pnginfo(image):
    items = image.info

    if "exif" in image.info:
        exif = piexif.load(image.info["exif"])
        exif_comment = (exif or {}).get("Exif", {}).get(piexif.ExifIFD.UserComment, b'')
        exif_comment = exif_comment.decode("utf8", 'ignore')
        items['exif comment'] = exif_comment

        for field in ['jfif', 'jfif_version', 'jfif_unit', 'jfif_density', 'dpi', 'exif']:
            del items[field]


    info = ''
    for key, text in items.items():
        info += f"""
<div>
<p><b>{plaintext_to_html(str(key))}</b></p>
<p>{plaintext_to_html(str(text))}</p>
</div>
""".strip()+"\n"

    if len(info) == 0:
        message = "Nothing found in the image."
        info = f"<div><p>{message}<p></div>"

    return '', '', info
=======
import numpy as np
from PIL import Image

from modules import processing, shared, images, devices
from modules.shared import opts
import modules.gfpgan_model
from modules.ui import plaintext_to_html
import modules.codeformer_model
import piexif
import piexif.helper


cached_images = {}


def run_extras(image, gfpgan_visibility, codeformer_visibility, codeformer_weight, upscaling_resize, extras_upscaler_1, extras_upscaler_2, extras_upscaler_2_visibility):
    devices.torch_gc()

    existing_pnginfo = image.info or {}

    image = image.convert("RGB")
    info = ""

    outpath = opts.outdir_samples or opts.outdir_extras_samples

    if gfpgan_visibility > 0:
        restored_img = modules.gfpgan_model.gfpgan_fix_faces(np.array(image, dtype=np.uint8))
        res = Image.fromarray(restored_img)

        if gfpgan_visibility < 1.0:
            res = Image.blend(image, res, gfpgan_visibility)

        info += f"GFPGAN visibility:{round(gfpgan_visibility, 2)}\n"
        image = res

    if codeformer_visibility > 0:
        restored_img = modules.codeformer_model.codeformer.restore(np.array(image, dtype=np.uint8), w=codeformer_weight)
        res = Image.fromarray(restored_img)

        if codeformer_visibility < 1.0:
            res = Image.blend(image, res, codeformer_visibility)

        info += f"CodeFormer w: {round(codeformer_weight, 2)}, CodeFormer visibility:{round(codeformer_visibility)}\n"
        image = res

    if upscaling_resize != 1.0:
        def upscale(image, scaler_index, resize):
            small = image.crop((image.width // 2, image.height // 2, image.width // 2 + 10, image.height // 2 + 10))
            pixels = tuple(np.array(small).flatten().tolist())
            key = (resize, scaler_index, image.width, image.height, gfpgan_visibility, codeformer_visibility, codeformer_weight) + pixels

            c = cached_images.get(key)
            if c is None:
                upscaler = shared.sd_upscalers[scaler_index]
                c = upscaler.upscale(image, image.width * resize, image.height * resize)
                cached_images[key] = c

            return c

        info += f"Upscale: {round(upscaling_resize, 3)}, model:{shared.sd_upscalers[extras_upscaler_1].name}\n"
        res = upscale(image, extras_upscaler_1, upscaling_resize)

        if extras_upscaler_2 != 0 and extras_upscaler_2_visibility > 0:
            res2 = upscale(image, extras_upscaler_2, upscaling_resize)
            info += f"Upscale: {round(upscaling_resize, 3)}, visibility: {round(extras_upscaler_2_visibility, 3)}, model:{shared.sd_upscalers[extras_upscaler_2].name}\n"
            res = Image.blend(res, res2, extras_upscaler_2_visibility)

        image = res

    while len(cached_images) > 2:
        del cached_images[next(iter(cached_images.keys()))]

    images.save_image(image, path=outpath, basename="", seed=None, prompt=None, extension=opts.samples_format, info=info, short_filename=True, no_prompt=True, grid=False, pnginfo_section_name="extras", existing_info=existing_pnginfo)

    return image, plaintext_to_html(info), ''


def run_pnginfo(image):
    items = image.info

    if "exif" in image.info:
        exif = piexif.load(image.info["exif"])
        exif_comment = (exif or {}).get("Exif", {}).get(piexif.ExifIFD.UserComment, b'')
        try:
            exif_comment = piexif.helper.UserComment.load(exif_comment)
        except ValueError:
            exif_comment = exif_comment.decode('utf8', errors="ignore")


        items['exif comment'] = exif_comment

        for field in ['jfif', 'jfif_version', 'jfif_unit', 'jfif_density', 'dpi', 'exif']:
            del items[field]


    info = ''
    for key, text in items.items():
        info += f"""
<div>
<p><b>{plaintext_to_html(str(key))}</b></p>
<p>{plaintext_to_html(str(text))}</p>
</div>
""".strip()+"\n"

    if len(info) == 0:
        message = "Nothing found in the image."
        info = f"<div><p>{message}<p></div>"

    return '', '', info
>>>>>>> 6153d9d9
<|MERGE_RESOLUTION|>--- conflicted
+++ resolved
@@ -1,108 +1,3 @@
-<<<<<<< HEAD
-import numpy as np
-from PIL import Image
-
-from modules import processing, shared, images, devices
-from modules.shared import opts
-import modules.gfpgan_model
-from modules.ui import plaintext_to_html
-import modules.codeformer_model
-import piexif
-
-
-cached_images = {}
-
-
-def run_extras(image, gfpgan_visibility, codeformer_visibility, codeformer_weight, upscaling_resize, extras_upscaler_1, extras_upscaler_2, extras_upscaler_2_visibility):
-    devices.torch_gc()
-
-    existing_pnginfo = image.info or {}
-
-    image = image.convert("RGB")
-    info = ""
-
-    outpath = opts.outdir_samples or opts.outdir_extras_samples
-
-    if gfpgan_visibility > 0:
-        restored_img = modules.gfpgan_model.gfpgan_fix_faces(np.array(image, dtype=np.uint8))
-        res = Image.fromarray(restored_img)
-
-        if gfpgan_visibility < 1.0:
-            res = Image.blend(image, res, gfpgan_visibility)
-
-        info += f"GFPGAN visibility:{round(gfpgan_visibility, 2)}\n"
-        image = res
-
-    if codeformer_visibility > 0:
-        restored_img = modules.codeformer_model.codeformer.restore(np.array(image, dtype=np.uint8), w=codeformer_weight)
-        res = Image.fromarray(restored_img)
-
-        if codeformer_visibility < 1.0:
-            res = Image.blend(image, res, codeformer_visibility)
-
-        info += f"CodeFormer w: {round(codeformer_weight, 2)}, CodeFormer visibility:{round(codeformer_visibility)}\n"
-        image = res
-
-    if upscaling_resize != 1.0:
-        def upscale(image, scaler_index, resize):
-            small = image.crop((image.width // 2, image.height // 2, image.width // 2 + 10, image.height // 2 + 10))
-            pixels = tuple(np.array(small).flatten().tolist())
-            key = (resize, scaler_index, image.width, image.height, gfpgan_visibility, codeformer_visibility, codeformer_weight) + pixels
-
-            c = cached_images.get(key)
-            if c is None:
-                upscaler = shared.sd_upscalers[scaler_index]
-                c = upscaler.upscale(image, image.width * resize, image.height * resize)
-                cached_images[key] = c
-
-            return c
-
-        info += f"Upscale: {round(upscaling_resize, 3)}, model:{shared.sd_upscalers[extras_upscaler_1].name}\n"
-        res = upscale(image, extras_upscaler_1, upscaling_resize)
-
-        if extras_upscaler_2 != 0 and extras_upscaler_2_visibility > 0:
-            res2 = upscale(image, extras_upscaler_2, upscaling_resize)
-            info += f"Upscale: {round(upscaling_resize, 3)}, visibility: {round(extras_upscaler_2_visibility, 3)}, model:{shared.sd_upscalers[extras_upscaler_2].name}\n"
-            res = Image.blend(res, res2, extras_upscaler_2_visibility)
-
-        image = res
-
-    while len(cached_images) > 2:
-        del cached_images[next(iter(cached_images.keys()))]
-
-    images.save_image(image, outpath, "", None, info=info, extension=opts.samples_format, short_filename=True, no_prompt=True, pnginfo_section_name="extras", existing_info=existing_pnginfo)
-
-    return image, plaintext_to_html(info), ''
-
-
-def run_pnginfo(image):
-    items = image.info
-
-    if "exif" in image.info:
-        exif = piexif.load(image.info["exif"])
-        exif_comment = (exif or {}).get("Exif", {}).get(piexif.ExifIFD.UserComment, b'')
-        exif_comment = exif_comment.decode("utf8", 'ignore')
-        items['exif comment'] = exif_comment
-
-        for field in ['jfif', 'jfif_version', 'jfif_unit', 'jfif_density', 'dpi', 'exif']:
-            del items[field]
-
-
-    info = ''
-    for key, text in items.items():
-        info += f"""
-<div>
-<p><b>{plaintext_to_html(str(key))}</b></p>
-<p>{plaintext_to_html(str(text))}</p>
-</div>
-""".strip()+"\n"
-
-    if len(info) == 0:
-        message = "Nothing found in the image."
-        info = f"<div><p>{message}<p></div>"
-
-    return '', '', info
-=======
 import numpy as np
 from PIL import Image
 
@@ -211,5 +106,4 @@
         message = "Nothing found in the image."
         info = f"<div><p>{message}<p></div>"
 
-    return '', '', info
->>>>>>> 6153d9d9
+    return '', '', info